--- conflicted
+++ resolved
@@ -1266,15 +1266,9 @@
                 (fun () -> 
                     match GetDeclItemsForNamesAtPosition(None,Some(names),None,line,lineStr,colAtEndOfNames,ResolveTypeNamesToCtors,ResolveOverloads.Yes,fun _ -> false) with
                     | None -> FSharpToolTipText []
-<<<<<<< HEAD
-                    | Some(items,denv,m) ->
+                    | Some(items, denv, m) ->
                          FSharpToolTipText(items |> List.map (FormatStructuredDescriptionOfItem false infoReader m denv )))
                 (fun err -> FSharpToolTipText [FSharpStructuredToolTipElement.CompositionError err])
-=======
-                    | Some (items, denv, m) ->
-                         FSharpToolTipText(items |> List.map (FormatDescriptionOfItem false infoReader m denv )))
-                (fun err -> FSharpToolTipText [FSharpToolTipElement.CompositionError err])
->>>>>>> 6b25b6f9
                
         // See devdiv bug 646520 for rationale behind truncating and caching these quick infos (they can be big!)
         let key = line,colAtEndOfNames,lineStr
